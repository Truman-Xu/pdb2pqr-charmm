"""
    Extentions for PDB2PQR Suite

    This module provides various utilities for the PDB2PQR suite to be
    imported into other Python scripts.

    ----------------------------

    PDB2PQR -- An automated pipeline for the setup, execution, and analysis of
    Poisson-Boltzmann electrostatics calculations

    Copyright (c) 2002-2020, Jens Erik Nielsen, University College Dublin; 
    Nathan A. Baker, Battelle Memorial Institute, Developed at the Pacific
    Northwest National Laboratory, operated by Battelle Memorial Institute,
    Pacific Northwest Division for the U.S. Department Energy.;
    Paul Czodrowski & Gerhard Klebe, University of Marburg.

    All rights reserved.

    Redistribution and use in source and binary forms, with or without modification,
    are permitted provided that the following conditions are met:

        * Redistributions of source code must retain the above copyright notice,
          this list of conditions and the following disclaimer.
        * Redistributions in binary form must reproduce the above copyright notice,
          this list of conditions and the following disclaimer in the documentation
          and/or other materials provided with the distribution.
        * Neither the names of University College Dublin, Battelle Memorial Institute,
          Pacific Northwest National Laboratory, US Department of Energy, or University
          of Marburg nor the names of its contributors may be used to endorse or promote
          products derived from this software without specific prior written permission.

    THIS SOFTWARE IS PROVIDED BY THE COPYRIGHT HOLDERS AND CONTRIBUTORS "AS IS" AND
    ANY EXPRESS OR IMPLIED WARRANTIES, INCLUDING, BUT NOT LIMITED TO, THE IMPLIED
    WARRANTIES OF MERCHANTABILITY AND FITNESS FOR A PARTICULAR PURPOSE ARE DISCLAIMED.
    IN NO EVENT SHALL THE COPYRIGHT OWNER OR CONTRIBUTORS BE LIABLE FOR ANY DIRECT,
    INDIRECT, INCIDENTAL, SPECIAL, EXEMPLARY, OR CONSEQUENTIAL DAMAGES (INCLUDING,
    BUT NOT LIMITED TO, PROCUREMENT OF SUBSTITUTE GOODS OR SERVICES; LOSS OF USE,
    DATA, OR PROFITS; OR BUSINESS INTERRUPTION) HOWEVER CAUSED AND ON ANY THEORY OF
    LIABILITY, WHETHER IN CONTRACT, STRICT LIABILITY, OR TORT (INCLUDING NEGLIGENCE
    OR OTHERWISE) ARISING IN ANY WAY OUT OF THE USE OF THIS SOFTWARE, EVEN IF ADVISED
    OF THE POSSIBILITY OF SUCH DAMAGE.

    ----------------------------
"""

import pkgutil

from optparse import OptionGroup, OptionConflictError, Option

_extList = [name for _, name, _ in pkgutil.iter_modules(__path__)]

extDict = {}

for extName in _extList:
    extDict[extName] = __import__(extName,globals(),locals(),[],1)
<<<<<<< HEAD

=======
    
>>>>>>> 0f17cf08
def setupExtensionsOptions(parser):
    """
    Takes an instance of an OptionParser
    and adds the options for all extensions

    If an extension adds it's own options, those
    options are put in their own group.
    """

    if len(extDict) == 0:
        return None

    firstGroup = OptionGroup(parser,"Extension options")
    groups = [firstGroup]

    for extName, extModule in list(extDict.items()):
        helpArg = {}
        if hasattr(extModule, 'usage'):
            helpArg['help'] = extModule.usage()

        extOption = Option('--' + extName, action='append_const',
                             const = extName, dest = 'active_extensions', **helpArg )

        try:
            if hasattr(extModule, 'addExtensionOptions'):
                group = OptionGroup(parser, extName.capitalize() + " extension options")
                group.add_option(extOption)

                extModule.addExtensionOptions(group)

                if len(group.option_list) == 1:
                    opt = group.option_list[0]
                    group.remove_option(opt.get_opt_string())
                    firstGroup.add_option(opt)
                else:
                    groups.append(group)

            else:
                firstGroup.add_option(extOption)
<<<<<<< HEAD

        except OptionConflictError as value:
            print('Error adding command line options for extension ' + extName + ' ' + '(' + str(value) + ')')


=======
                
        except OptionConflictError as value:
            print('Error adding command line options for extension ' + extName + ' ' + '(' + str(value) + ')')
            
    
>>>>>>> 0f17cf08
    for group in groups:
        parser.add_option_group(group)

    return groups

class extOutputHelper(object):
    """
    Simple class that makes writing to both file and output simple.
    """
    def __init__(self, routines, outfile):
        self.routines = routines
        self.outfile = outfile

    def write(self, s):
        self.routines.write(s)
        self.outfile.write(s)<|MERGE_RESOLUTION|>--- conflicted
+++ resolved
@@ -9,7 +9,7 @@
     PDB2PQR -- An automated pipeline for the setup, execution, and analysis of
     Poisson-Boltzmann electrostatics calculations
 
-    Copyright (c) 2002-2020, Jens Erik Nielsen, University College Dublin; 
+    Copyright (c) 2002-2020, Jens Erik Nielsen, University College Dublin;
     Nathan A. Baker, Battelle Memorial Institute, Developed at the Pacific
     Northwest National Laboratory, operated by Battelle Memorial Institute,
     Pacific Northwest Division for the U.S. Department Energy.;
@@ -54,11 +54,7 @@
 
 for extName in _extList:
     extDict[extName] = __import__(extName,globals(),locals(),[],1)
-<<<<<<< HEAD
 
-=======
-    
->>>>>>> 0f17cf08
 def setupExtensionsOptions(parser):
     """
     Takes an instance of an OptionParser
@@ -98,19 +94,11 @@
 
             else:
                 firstGroup.add_option(extOption)
-<<<<<<< HEAD
 
         except OptionConflictError as value:
             print('Error adding command line options for extension ' + extName + ' ' + '(' + str(value) + ')')
 
 
-=======
-                
-        except OptionConflictError as value:
-            print('Error adding command line options for extension ' + extName + ' ' + '(' + str(value) + ')')
-            
-    
->>>>>>> 0f17cf08
     for group in groups:
         parser.add_option_group(group)
 
