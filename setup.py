--- conflicted
+++ resolved
@@ -92,11 +92,8 @@
         "console_scripts": [
             "pdb2pqr30=pdb2pqr.main:main",
             "dx2cube=pdb2pqr.main:dx_to_cube",
-<<<<<<< HEAD
-            "psize=pdb2pqr.psize:main"
-=======
+            "psize=pdb2pqr.psize:main",
             "inputgen=pdb2pqr.inputgen:main"
->>>>>>> 712d5143
         ]
     },
 )