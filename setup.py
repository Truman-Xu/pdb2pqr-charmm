--- conflicted
+++ resolved
@@ -11,18 +11,6 @@
 solvation calculations as well as many other types of biomolecular structure
 modeling, analysis, and simulation. These tasks include:
 
-<<<<<<< HEAD
-* Adding a limited number of missing heavy (non-hydrogen) atoms to biomolecular structures.
-* Estimating titration states and protonating biomolecules in a manner consistent with
-  favorable hydrogen bonding.
-* Assigning charge and radius parameters from a variety of force fields.
-* Generating "PQR" output compatible with several popular computational modeling and
-  analysis packages.
-
-This service is intended to facilitate the setup and execution of electrostatics
-calculations for both experts and non-experts and thereby broaden the accessibility of
-biomolecular solvation and electrostatics analyses to the biomedical community.
-=======
 * Adding a limited number of missing heavy (non-hydrogen) atoms to biomolecular
   structures.
 * Estimating titration states and protonating biomolecules in a manner
@@ -35,7 +23,6 @@
 calculations for both experts and non-experts and thereby broaden the
 accessibility of biomolecular solvation and electrostatics analyses to the
 biomedical community.
->>>>>>> 248970ea
 """
 
 import sys
